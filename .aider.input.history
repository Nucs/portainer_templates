--- conflicted
+++ resolved
@@ -798,23 +798,6 @@
 # 2024-09-18 11:14:10.010978
 +/commit
 
-<<<<<<< HEAD
-# 2024-09-18 11:18:43.185882
-+All the sources must be sorted before its handled
-
-# 2024-09-18 11:19:45.107015
-+0s
-+Run git config --local user.email "action@github.com"
-+[detached HEAD 1b5cc15] Update templates.json
-+ 1 file changed, 41744 insertions(+)
-+fatal: You are not currently on a branch.
-+To push the history leading to the current (detached HEAD)
-+state now, use
-+
-+    git push origin HEAD:<name-of-remote-branch>
-+
-+Error: Process completed with exit code 128.
-=======
 # 2024-09-18 11:27:33.532286
 +
 +Run git config --local user.email "action@github.com"
@@ -876,5 +859,4 @@
 +hint: the same ref. If you want to integrate the remote changes, use
 +hint: 'git pull' before pushing again.
 +hint: See the 'Note about fast-forwards' in 'git push --help' for details.
-+Error: Process completed with exit code 1.
->>>>>>> b7c8b99b
++Error: Process completed with exit code 1.